--- conflicted
+++ resolved
@@ -87,17 +87,9 @@
 
     const db = try utils.openDB(gpa.allocator(), txn, config.name, .{});
 
-    {
-<<<<<<< HEAD
-        var map = try okra.Map.init(allocator, db, .{});
-        defer map.deinit();
-=======
-        var tree = try okra.Tree.init(gpa.allocator(), db, .{});
-        defer tree.deinit();
->>>>>>> fe81c7d1
-
-        try map.delete(key_buffer.items);
-    }
+    var map = try okra.Map.init(gpa.allocator(), db, .{});
+    defer map.deinit();
+    try map.delete(key_buffer.items);
 
     try txn.commit();
 }